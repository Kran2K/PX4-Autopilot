/****************************************************************************
 *
 *   Copyright (c) 2012, 2013 PX4 Development Team. All rights reserved.
 *
 * Redistribution and use in source and binary forms, with or without
 * modification, are permitted provided that the following conditions
 * are met:
 *
 * 1. Redistributions of source code must retain the above copyright
 *    notice, this list of conditions and the following disclaimer.
 * 2. Redistributions in binary form must reproduce the above copyright
 *    notice, this list of conditions and the following disclaimer in
 *    the documentation and/or other materials provided with the
 *    distribution.
 * 3. Neither the name PX4 nor the names of its contributors may be
 *    used to endorse or promote products derived from this software
 *    without specific prior written permission.
 *
 * THIS SOFTWARE IS PROVIDED BY THE COPYRIGHT HOLDERS AND CONTRIBUTORS
 * "AS IS" AND ANY EXPRESS OR IMPLIED WARRANTIES, INCLUDING, BUT NOT
 * LIMITED TO, THE IMPLIED WARRANTIES OF MERCHANTABILITY AND FITNESS
 * FOR A PARTICULAR PURPOSE ARE DISCLAIMED. IN NO EVENT SHALL THE
 * COPYRIGHT OWNER OR CONTRIBUTORS BE LIABLE FOR ANY DIRECT, INDIRECT,
 * INCIDENTAL, SPECIAL, EXEMPLARY, OR CONSEQUENTIAL DAMAGES (INCLUDING,
 * BUT NOT LIMITED TO, PROCUREMENT OF SUBSTITUTE GOODS OR SERVICES; LOSS
 * OF USE, DATA, OR PROFITS; OR BUSINESS INTERRUPTION) HOWEVER CAUSED
 * AND ON ANY THEORY OF LIABILITY, WHETHER IN CONTRACT, STRICT
 * LIABILITY, OR TORT (INCLUDING NEGLIGENCE OR OTHERWISE) ARISING IN
 * ANY WAY OUT OF THE USE OF THIS SOFTWARE, EVEN IF ADVISED OF THE
 * POSSIBILITY OF SUCH DAMAGE.
 *
 ****************************************************************************/

#ifndef __APPS_PX4_TESTS_H
#define __APPS_PX4_TESTS_H

/**
 * @file tests.h
 * Tests declaration file.
 *
 */

/****************************************************************************
 * Included Files
 ****************************************************************************/

#include <nuttx/config.h>

/****************************************************************************
 * Definitions
 ****************************************************************************/

/* Debug ********************************************************************/

#ifdef CONFIG_CPP_HAVE_VARARGS
#  ifdef CONFIG_DEBUG
#    define message(...) lowsyslog(__VA_ARGS__)
#    define msgflush()
#  else
#    define message(...) printf(__VA_ARGS__)
#    define msgflush() fflush(stdout)
#  endif
#else
#  ifdef CONFIG_DEBUG
#    define message lowsyslog
#    define msgflush()
#  else
#    define message printf
#    define msgflush() fflush(stdout)
#  endif
#endif

/****************************************************************************
 * Public Types
 ****************************************************************************/

/****************************************************************************
 * Public Variables
 ****************************************************************************/

/****************************************************************************
 * Public Function Prototypes
 ****************************************************************************/

__BEGIN_DECLS

extern int	test_sensors(int argc, char *argv[]);
extern int	test_gpio(int argc, char *argv[]);
extern int	test_hrt(int argc, char *argv[]);
extern int	test_tone(int argc, char *argv[]);
extern int	test_led(int argc, char *argv[]);
extern int	test_adc(int argc, char *argv[]);
extern int	test_int(int argc, char *argv[]);
extern int	test_float(int argc, char *argv[]);
extern int	test_ppm(int argc, char *argv[]);
extern int	test_servo(int argc, char *argv[]);
extern int	test_ppm_loopback(int argc, char *argv[]);
extern int	test_uart_loopback(int argc, char *argv[]);
extern int	test_uart_baudchange(int argc, char *argv[]);
extern int	test_cpuload(int argc, char *argv[]);
extern int	test_uart_send(int argc, char *argv[]);
extern int	test_sleep(int argc, char *argv[]);
extern int	test_time(int argc, char *argv[]);
extern int	test_uart_console(int argc, char *argv[]);
extern int	test_hott_telemetry(int argc, char *argv[]);
extern int	test_jig_voltages(int argc, char *argv[]);
extern int	test_param(int argc, char *argv[]);
extern int	test_bson(int argc, char *argv[]);
extern int	test_file(int argc, char *argv[]);
extern int	test_mixer(int argc, char *argv[]);
<<<<<<< HEAD
extern int	test_dataman(int argc, char *argv[]);
=======
extern int	test_rc(int argc, char *argv[]);
>>>>>>> f6176890

__END_DECLS

#endif /* __APPS_PX4_TESTS_H */<|MERGE_RESOLUTION|>--- conflicted
+++ resolved
@@ -108,11 +108,7 @@
 extern int	test_bson(int argc, char *argv[]);
 extern int	test_file(int argc, char *argv[]);
 extern int	test_mixer(int argc, char *argv[]);
-<<<<<<< HEAD
-extern int	test_dataman(int argc, char *argv[]);
-=======
 extern int	test_rc(int argc, char *argv[]);
->>>>>>> f6176890
 
 __END_DECLS
 
