--- conflicted
+++ resolved
@@ -24,15 +24,8 @@
 			   test_uart_loopback.c \
 			   test_uart_send.c \
 			   test_mixer.cpp \
-			   test_dataman.c \
 			   test_file.c \
 			   tests_main.c \
 			   test_param.c \
-<<<<<<< HEAD
-			   test_ppm_loopback.c
-
-INCLUDE_DIRS	 += $(MAVLINK_SRC)/include/mavlink
-=======
 			   test_ppm_loopback.c \
-			   test_rc.c
->>>>>>> f6176890
+			   test_rc.c