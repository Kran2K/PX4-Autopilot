/****************************************************************************
 *
 *   Copyright (c) 2013, 2014 PX4 Development Team. All rights reserved.
 *
 * Redistribution and use in source and binary forms, with or without
 * modification, are permitted provided that the following conditions
 * are met:
 *
 * 1. Redistributions of source code must retain the above copyright
 *    notice, this list of conditions and the following disclaimer.
 * 2. Redistributions in binary form must reproduce the above copyright
 *    notice, this list of conditions and the following disclaimer in
 *    the documentation and/or other materials provided with the
 *    distribution.
 * 3. Neither the name PX4 nor the names of its contributors may be
 *    used to endorse or promote products derived from this software
 *    without specific prior written permission.
 *
 * THIS SOFTWARE IS PROVIDED BY THE COPYRIGHT HOLDERS AND CONTRIBUTORS
 * "AS IS" AND ANY EXPRESS OR IMPLIED WARRANTIES, INCLUDING, BUT NOT
 * LIMITED TO, THE IMPLIED WARRANTIES OF MERCHANTABILITY AND FITNESS
 * FOR A PARTICULAR PURPOSE ARE DISCLAIMED. IN NO EVENT SHALL THE
 * COPYRIGHT OWNER OR CONTRIBUTORS BE LIABLE FOR ANY DIRECT, INDIRECT,
 * INCIDENTAL, SPECIAL, EXEMPLARY, OR CONSEQUENTIAL DAMAGES (INCLUDING,
 * BUT NOT LIMITED TO, PROCUREMENT OF SUBSTITUTE GOODS OR SERVICES; LOSS
 * OF USE, DATA, OR PROFITS; OR BUSINESS INTERRUPTION) HOWEVER CAUSED
 * AND ON ANY THEORY OF LIABILITY, WHETHER IN CONTRACT, STRICT
 * LIABILITY, OR TORT (INCLUDING NEGLIGENCE OR OTHERWISE) ARISING IN
 * ANY WAY OUT OF THE USE OF THIS SOFTWARE, EVEN IF ADVISED OF THE
 * POSSIBILITY OF SUCH DAMAGE.
 *
 ****************************************************************************/

/**
 * @file mc_att_control_main.cpp
 * Multicopter attitude controller.
 *
 * @author Tobias Naegeli <naegelit@student.ethz.ch>
 * @author Lorenz Meier <lm@inf.ethz.ch>
 * @author Anton Babushkin <anton.babushkin@me.com>
 *
 * The controller has two loops: P loop for angular error and PD loop for angular rate error.
 * Desired rotation calculated keeping in mind that yaw response is normally slower than roll/pitch.
 * For small deviations controller rotates copter to have shortest path of thrust vector and independently rotates around yaw,
 * so actual rotation axis is not constant. For large deviations controller rotates copter around fixed axis.
 * These two approaches fused seamlessly with weight depending on angular error.
 * When thrust vector directed near-horizontally (e.g. roll ~= PI/2) yaw setpoint ignored because of singularity.
 * Controller doesn't use Euler angles for work, they generated only for more human-friendly control and logging.
 * If rotation matrix setpoint is invalid it will be generated from Euler angles for compatibility with old position controllers.
 */

#include <nuttx/config.h>
#include <stdio.h>
#include <stdlib.h>
#include <string.h>
#include <unistd.h>
#include <errno.h>
#include <math.h>
#include <poll.h>
#include <drivers/drv_hrt.h>
#include <arch/board/board.h>
#include <uORB/uORB.h>
#include <uORB/topics/vehicle_attitude_setpoint.h>
#include <uORB/topics/manual_control_setpoint.h>
#include <uORB/topics/actuator_controls.h>
#include <uORB/topics/vehicle_rates_setpoint.h>
#include <uORB/topics/vehicle_attitude.h>
#include <uORB/topics/vehicle_control_mode.h>
#include <uORB/topics/actuator_armed.h>
#include <uORB/topics/parameter_update.h>
#include <systemlib/param/param.h>
#include <systemlib/err.h>
#include <systemlib/perf_counter.h>
#include <systemlib/systemlib.h>
#include <lib/mathlib/mathlib.h>
#include <lib/geo/geo.h>

/**
 * Multicopter attitude control app start / stop handling function
 *
 * @ingroup apps
 */
extern "C" __EXPORT int mc_att_control_main(int argc, char *argv[]);

#define YAW_DEADZONE	0.05f
#define MIN_TAKEOFF_THRUST    0.2f
#define RATES_I_LIMIT	0.3f

class MulticopterAttitudeControl
{
public:
	/**
	 * Constructor
	 */
	MulticopterAttitudeControl();

	/**
	 * Destructor, also kills the sensors task.
	 */
	~MulticopterAttitudeControl();

	/**
	 * Start the sensors task.
	 *
	 * @return		OK on success.
	 */
	int		start();

private:

	bool	_task_should_exit;		/**< if true, sensor task should exit */
	int		_control_task;			/**< task handle for sensor task */

	int		_v_att_sub;				/**< vehicle attitude subscription */
	int		_v_att_sp_sub;			/**< vehicle attitude setpoint subscription */
	int		_v_rates_sp_sub;		/**< vehicle rates setpoint subscription */
	int		_v_control_mode_sub;	/**< vehicle control mode subscription */
	int		_params_sub;			/**< parameter updates subscription */
	int		_manual_control_sp_sub;	/**< manual control setpoint subscription */
	int		_armed_sub;				/**< arming status subscription */

	orb_advert_t	_att_sp_pub;			/**< attitude setpoint publication */
	orb_advert_t	_v_rates_sp_pub;		/**< rate setpoint publication */
	orb_advert_t	_actuators_0_pub;		/**< attitude actuator controls publication */

	struct vehicle_attitude_s			_v_att;				/**< vehicle attitude */
	struct vehicle_attitude_setpoint_s	_v_att_sp;			/**< vehicle attitude setpoint */
	struct vehicle_rates_setpoint_s		_v_rates_sp;		/**< vehicle rates setpoint */
	struct manual_control_setpoint_s	_manual_control_sp;	/**< manual control setpoint */
	struct vehicle_control_mode_s		_v_control_mode;	/**< vehicle control mode */
	struct actuator_controls_s			_actuators;			/**< actuator controls */
	struct actuator_armed_s				_armed;				/**< actuator arming status */

	perf_counter_t	_loop_perf;			/**< loop performance counter */

	math::Vector<3>		_rates_prev;	/**< angular rates on previous step */
	math::Vector<3>		_rates_sp;		/**< angular rates setpoint */
	math::Vector<3>		_rates_int;		/**< angular rates integral error */
	float				_thrust_sp;		/**< thrust setpoint */
	math::Vector<3>		_att_control;	/**< attitude control vector */

	math::Matrix<3, 3>  _I;				/**< identity matrix */

	bool	_reset_yaw_sp;			/**< reset yaw setpoint flag */

	struct {
		param_t roll_p;
		param_t roll_rate_p;
		param_t roll_rate_i;
		param_t roll_rate_d;
		param_t pitch_p;
		param_t pitch_rate_p;
		param_t pitch_rate_i;
		param_t pitch_rate_d;
		param_t yaw_p;
		param_t yaw_rate_p;
		param_t yaw_rate_i;
		param_t yaw_rate_d;
		param_t yaw_ff;
<<<<<<< HEAD
		param_t roll_scale_acro;
		param_t pitch_scale_acro;
		param_t yaw_scale_acro;

		param_t rc_scale_roll;
		param_t rc_scale_pitch;
		param_t rc_scale_yaw;
=======
		param_t yaw_rate_max;

		param_t man_roll_max;
		param_t man_pitch_max;
		param_t man_yaw_max;
>>>>>>> b250e28a
	}		_params_handles;		/**< handles for interesting parameters */

	struct {
		math::Vector<3> att_p;					/**< P gain for angular error */
		math::Vector<3> rate_p;				/**< P gain for angular rate error */
		math::Vector<3> rate_i;				/**< I gain for angular rate error */
		math::Vector<3> rate_d;				/**< D gain for angular rate error */
		float yaw_ff;						/**< yaw control feed-forward */
<<<<<<< HEAD
		math::Vector<3> scale_acro;			/**< scale for ACRO mode */

		math::Vector<3> rc_scale;			/**< scale for MANUAL mode */
=======
		float yaw_rate_max;					/**< max yaw rate */

		float man_roll_max;
		float man_pitch_max;
		float man_yaw_max;
>>>>>>> b250e28a
	}		_params;

	/**
	 * Update our local parameter cache.
	 */
	int			parameters_update();

	/**
	 * Check for parameter update and handle it.
	 */
	void		parameter_update_poll();

	/**
	 * Check for changes in vehicle control mode.
	 */
	void		vehicle_control_mode_poll();

	/**
	 * Check for changes in manual inputs.
	 */
	void		vehicle_manual_poll();

	/**
	 * Check for attitude setpoint updates.
	 */
	void		vehicle_attitude_setpoint_poll();

	/**
	 * Check for rates setpoint updates.
	 */
	void		vehicle_rates_setpoint_poll();

	/**
	 * Check for arming status updates.
	 */
	void		arming_status_poll();

	/**
	 * Attitude controller.
	 */
	void		control_attitude(float dt);

	/**
	 * Attitude rates controller.
	 */
	void		control_attitude_rates(float dt);

	/**
	 * Shim for calling task_main from task_create.
	 */
	static void	task_main_trampoline(int argc, char *argv[]);

	/**
	 * Main attitude control task.
	 */
	void		task_main();
};

namespace mc_att_control
{

/* oddly, ERROR is not defined for c++ */
#ifdef ERROR
# undef ERROR
#endif
static const int ERROR = -1;

MulticopterAttitudeControl	*g_control;
}

MulticopterAttitudeControl::MulticopterAttitudeControl() :

	_task_should_exit(false),
	_control_task(-1),

/* subscriptions */
	_v_att_sub(-1),
	_v_att_sp_sub(-1),
	_v_control_mode_sub(-1),
	_params_sub(-1),
	_manual_control_sp_sub(-1),
	_armed_sub(-1),

/* publications */
	_att_sp_pub(-1),
	_v_rates_sp_pub(-1),
	_actuators_0_pub(-1),

/* performance counters */
	_loop_perf(perf_alloc(PC_ELAPSED, "mc_att_control"))

{
	memset(&_v_att, 0, sizeof(_v_att));
	memset(&_v_att_sp, 0, sizeof(_v_att_sp));
	memset(&_v_rates_sp, 0, sizeof(_v_rates_sp));
	memset(&_manual_control_sp, 0, sizeof(_manual_control_sp));
	memset(&_v_control_mode, 0, sizeof(_v_control_mode));
	memset(&_actuators, 0, sizeof(_actuators));
	memset(&_armed, 0, sizeof(_armed));

	_params.att_p.zero();
	_params.rate_p.zero();
	_params.rate_i.zero();
	_params.rate_d.zero();
<<<<<<< HEAD
	_params.scale_acro.zero();
	_params.rc_scale.zero();
=======
	_params.yaw_ff = 0.0f;
	_params.yaw_rate_max = 0.0f;
	_params.man_roll_max = 0.0f;
	_params.man_pitch_max = 0.0f;
	_params.man_yaw_max = 0.0f;
>>>>>>> b250e28a

	_rates_prev.zero();
	_rates_sp.zero();
	_rates_int.zero();
	_thrust_sp = 0.0f;
	_att_control.zero();

	_I.identity();

<<<<<<< HEAD
	_params_handles.roll_p				= 	param_find("MC_ROLL_P");
	_params_handles.roll_rate_p			= 	param_find("MC_ROLLRATE_P");
	_params_handles.roll_rate_i			= 	param_find("MC_ROLLRATE_I");
	_params_handles.roll_rate_d			= 	param_find("MC_ROLLRATE_D");
	_params_handles.pitch_p				= 	param_find("MC_PITCH_P");
	_params_handles.pitch_rate_p		= 	param_find("MC_PITCHRATE_P");
	_params_handles.pitch_rate_i		= 	param_find("MC_PITCHRATE_I");
	_params_handles.pitch_rate_d		= 	param_find("MC_PITCHRATE_D");
	_params_handles.yaw_p				=	param_find("MC_YAW_P");
	_params_handles.yaw_rate_p			= 	param_find("MC_YAWRATE_P");
	_params_handles.yaw_rate_i			= 	param_find("MC_YAWRATE_I");
	_params_handles.yaw_rate_d			= 	param_find("MC_YAWRATE_D");
	_params_handles.yaw_ff				= 	param_find("MC_YAW_FF");
	_params_handles.roll_scale_acro		= 	param_find("MC_ROLL_S_ACRO");
	_params_handles.pitch_scale_acro	= 	param_find("MC_PITCH_S_ACRO");
	_params_handles.yaw_scale_acro		= 	param_find("MC_YAW_S_ACRO");

	_params_handles.rc_scale_roll		= 	param_find("RC_SCALE_ROLL");
	_params_handles.rc_scale_pitch		= 	param_find("RC_SCALE_PITCH");
	_params_handles.rc_scale_yaw		= 	param_find("RC_SCALE_YAW");
=======
	_params_handles.roll_p			= 	param_find("MC_ROLL_P");
	_params_handles.roll_rate_p		= 	param_find("MC_ROLLRATE_P");
	_params_handles.roll_rate_i		= 	param_find("MC_ROLLRATE_I");
	_params_handles.roll_rate_d		= 	param_find("MC_ROLLRATE_D");
	_params_handles.pitch_p			= 	param_find("MC_PITCH_P");
	_params_handles.pitch_rate_p	= 	param_find("MC_PITCHRATE_P");
	_params_handles.pitch_rate_i	= 	param_find("MC_PITCHRATE_I");
	_params_handles.pitch_rate_d	= 	param_find("MC_PITCHRATE_D");
	_params_handles.yaw_p			=	param_find("MC_YAW_P");
	_params_handles.yaw_rate_p		= 	param_find("MC_YAWRATE_P");
	_params_handles.yaw_rate_i		= 	param_find("MC_YAWRATE_I");
	_params_handles.yaw_rate_d		= 	param_find("MC_YAWRATE_D");
	_params_handles.yaw_ff			= 	param_find("MC_YAW_FF");
	_params_handles.yaw_rate_max	= 	param_find("MC_YAWRATE_MAX");
	_params_handles.man_roll_max	= 	param_find("MC_MAN_R_MAX");
	_params_handles.man_pitch_max	= 	param_find("MC_MAN_P_MAX");
	_params_handles.man_yaw_max		= 	param_find("MC_MAN_Y_MAX");
>>>>>>> b250e28a

	/* fetch initial parameter values */
	parameters_update();
}

MulticopterAttitudeControl::~MulticopterAttitudeControl()
{
	if (_control_task != -1) {
		/* task wakes up every 100ms or so at the longest */
		_task_should_exit = true;

		/* wait for a second for the task to quit at our request */
		unsigned i = 0;

		do {
			/* wait 20ms */
			usleep(20000);

			/* if we have given up, kill it */
			if (++i > 50) {
				task_delete(_control_task);
				break;
			}
		} while (_control_task != -1);
	}

	mc_att_control::g_control = nullptr;
}

int
MulticopterAttitudeControl::parameters_update()
{
	float v;

	/* roll gains */
	param_get(_params_handles.roll_p, &v);
	_params.att_p(0) = v;
	param_get(_params_handles.roll_rate_p, &v);
	_params.rate_p(0) = v;
	param_get(_params_handles.roll_rate_i, &v);
	_params.rate_i(0) = v;
	param_get(_params_handles.roll_rate_d, &v);
	_params.rate_d(0) = v;
	param_get(_params_handles.roll_scale_acro, &v);
	_params.scale_acro(0) = v;
	param_get(_params_handles.rc_scale_roll, &v);
	_params.rc_scale(0) = v;

	/* pitch gains */
	param_get(_params_handles.pitch_p, &v);
	_params.att_p(1) = v;
	param_get(_params_handles.pitch_rate_p, &v);
	_params.rate_p(1) = v;
	param_get(_params_handles.pitch_rate_i, &v);
	_params.rate_i(1) = v;
	param_get(_params_handles.pitch_rate_d, &v);
	_params.rate_d(1) = v;
	param_get(_params_handles.pitch_scale_acro, &v);
	_params.scale_acro(1) = v;
	param_get(_params_handles.rc_scale_pitch, &v);
	_params.rc_scale(1) = v;

	/* yaw gains */
	param_get(_params_handles.yaw_p, &v);
	_params.att_p(2) = v;
	param_get(_params_handles.yaw_rate_p, &v);
	_params.rate_p(2) = v;
	param_get(_params_handles.yaw_rate_i, &v);
	_params.rate_i(2) = v;
	param_get(_params_handles.yaw_rate_d, &v);
	_params.rate_d(2) = v;
	param_get(_params_handles.yaw_ff, &_params.yaw_ff);
<<<<<<< HEAD
	param_get(_params_handles.yaw_scale_acro, &v);
	_params.scale_acro(2) = v;
	param_get(_params_handles.rc_scale_yaw, &v);
	_params.rc_scale(2) = v;
=======
	param_get(_params_handles.yaw_rate_max, &_params.yaw_rate_max);
	_params.yaw_rate_max = math::radians(_params.yaw_rate_max);

	/* manual control scale */
	param_get(_params_handles.man_roll_max, &_params.man_roll_max);
	param_get(_params_handles.man_pitch_max, &_params.man_pitch_max);
	param_get(_params_handles.man_yaw_max, &_params.man_yaw_max);
	_params.man_roll_max = math::radians(_params.man_roll_max);
	_params.man_pitch_max = math::radians(_params.man_pitch_max);
	_params.man_yaw_max = math::radians(_params.man_yaw_max);
>>>>>>> b250e28a

	return OK;
}

void
MulticopterAttitudeControl::parameter_update_poll()
{
	bool updated;

	/* Check HIL state if vehicle status has changed */
	orb_check(_params_sub, &updated);

	if (updated) {
		struct parameter_update_s param_update;
		orb_copy(ORB_ID(parameter_update), _params_sub, &param_update);
		parameters_update();
	}
}

void
MulticopterAttitudeControl::vehicle_control_mode_poll()
{
	bool updated;

	/* Check HIL state if vehicle status has changed */
	orb_check(_v_control_mode_sub, &updated);

	if (updated) {
		orb_copy(ORB_ID(vehicle_control_mode), _v_control_mode_sub, &_v_control_mode);
	}
}

void
MulticopterAttitudeControl::vehicle_manual_poll()
{
	bool updated;

	/* get pilots inputs */
	orb_check(_manual_control_sp_sub, &updated);

	if (updated) {
		orb_copy(ORB_ID(manual_control_setpoint), _manual_control_sp_sub, &_manual_control_sp);
	}
}

void
MulticopterAttitudeControl::vehicle_attitude_setpoint_poll()
{
	/* check if there is a new setpoint */
	bool updated;
	orb_check(_v_att_sp_sub, &updated);

	if (updated) {
		orb_copy(ORB_ID(vehicle_attitude_setpoint), _v_att_sp_sub, &_v_att_sp);
	}
}

void
MulticopterAttitudeControl::vehicle_rates_setpoint_poll()
{
	/* check if there is a new setpoint */
	bool updated;
	orb_check(_v_rates_sp_sub, &updated);

	if (updated) {
		orb_copy(ORB_ID(vehicle_rates_setpoint), _v_rates_sp_sub, &_v_rates_sp);
	}
}

void
MulticopterAttitudeControl::arming_status_poll()
{
	/* check if there is a new setpoint */
	bool updated;
	orb_check(_armed_sub, &updated);

	if (updated) {
		orb_copy(ORB_ID(actuator_armed), _armed_sub, &_armed);
	}
}

/*
 * Attitude controller.
 * Input: 'manual_control_setpoint' and 'vehicle_attitude_setpoint' topics (depending on mode)
 * Output: '_rates_sp' vector, '_thrust_sp', 'vehicle_attitude_setpoint' topic (for manual modes)
 */
void
MulticopterAttitudeControl::control_attitude(float dt)
{
	float yaw_sp_move_rate = 0.0f;
	bool publish_att_sp = false;

	if (_v_control_mode.flag_control_manual_enabled) {
		/* manual input, set or modify attitude setpoint */
		vehicle_manual_poll();

		if (_v_control_mode.flag_control_velocity_enabled || _v_control_mode.flag_control_climb_rate_enabled) {
			/* in assisted modes poll 'vehicle_attitude_setpoint' topic and modify it */
			vehicle_attitude_setpoint_poll();
		}

		if (!_v_control_mode.flag_control_climb_rate_enabled) {
			/* pass throttle directly if not in altitude stabilized mode */
			_v_att_sp.thrust = _manual_control_sp.z;
			publish_att_sp = true;
		}

		if (!_armed.armed) {
			/* reset yaw setpoint when disarmed */
			_reset_yaw_sp = true;
		}

		/* move yaw setpoint in all modes */
		if (_v_att_sp.thrust < 0.1f) {
			// TODO
			//if (_status.condition_landed) {
			/* reset yaw setpoint if on ground */
			//	reset_yaw_sp = true;
			//}
		} else {
<<<<<<< HEAD
			float yaw_dz_scaled = YAW_DEADZONE * _params.rc_scale(2);

			if (_params.rc_scale(2) > 0.001f && fabs(_manual_control_sp.yaw) > yaw_dz_scaled) {
				/* move yaw setpoint */
				yaw_sp_move_rate = _manual_control_sp.yaw / _params.rc_scale(2);

				if (_manual_control_sp.yaw > 0.0f) {
					yaw_sp_move_rate -= YAW_DEADZONE;

				} else {
					yaw_sp_move_rate += YAW_DEADZONE;
				}

				yaw_sp_move_rate *= _params.rc_scale(2);
				_v_att_sp.yaw_body = _wrap_pi(_v_att_sp.yaw_body + yaw_sp_move_rate * dt);
				_v_att_sp.R_valid = false;
				publish_att_sp = true;
=======
			/* move yaw setpoint */
			yaw_sp_move_rate = _manual_control_sp.r * _params.man_yaw_max;
			_v_att_sp.yaw_body = _wrap_pi(_v_att_sp.yaw_body + yaw_sp_move_rate * dt);
			float yaw_offs_max = _params.man_yaw_max / _params.att_p(2);
			float yaw_offs = _wrap_pi(_v_att_sp.yaw_body - _v_att.yaw);
			if (yaw_offs < - yaw_offs_max) {
				_v_att_sp.yaw_body = _wrap_pi(_v_att.yaw - yaw_offs_max);

			} else if (yaw_offs > yaw_offs_max) {
				_v_att_sp.yaw_body = _wrap_pi(_v_att.yaw + yaw_offs_max);
>>>>>>> b250e28a
			}
			_v_att_sp.R_valid = false;
			publish_att_sp = true;
		}

		/* reset yaw setpint to current position if needed */
		if (_reset_yaw_sp) {
			_reset_yaw_sp = false;
			_v_att_sp.yaw_body = _v_att.yaw;
			_v_att_sp.R_valid = false;
			publish_att_sp = true;
		}

		if (!_v_control_mode.flag_control_velocity_enabled) {
			/* update attitude setpoint if not in position control mode */
			_v_att_sp.roll_body = _manual_control_sp.y * _params.man_roll_max;
			_v_att_sp.pitch_body = -_manual_control_sp.x * _params.man_pitch_max;
			_v_att_sp.R_valid = false;
			publish_att_sp = true;
		}

	} else {
		/* in non-manual mode use 'vehicle_attitude_setpoint' topic */
		vehicle_attitude_setpoint_poll();

		/* reset yaw setpoint after non-manual control mode */
		_reset_yaw_sp = true;
	}

	_thrust_sp = _v_att_sp.thrust;

	/* construct attitude setpoint rotation matrix */
	math::Matrix<3, 3> R_sp;

	if (_v_att_sp.R_valid) {
		/* rotation matrix in _att_sp is valid, use it */
		R_sp.set(&_v_att_sp.R_body[0][0]);

	} else {
		/* rotation matrix in _att_sp is not valid, use euler angles instead */
		R_sp.from_euler(_v_att_sp.roll_body, _v_att_sp.pitch_body, _v_att_sp.yaw_body);

		/* copy rotation matrix back to setpoint struct */
		memcpy(&_v_att_sp.R_body[0][0], &R_sp.data[0][0], sizeof(_v_att_sp.R_body));
		_v_att_sp.R_valid = true;
	}

	/* publish the attitude setpoint if needed */
	if (publish_att_sp) {
		_v_att_sp.timestamp = hrt_absolute_time();

		if (_att_sp_pub > 0) {
			orb_publish(ORB_ID(vehicle_attitude_setpoint), _att_sp_pub, &_v_att_sp);

		} else {
			_att_sp_pub = orb_advertise(ORB_ID(vehicle_attitude_setpoint), &_v_att_sp);
		}
	}

	/* rotation matrix for current state */
	math::Matrix<3, 3> R;
	R.set(_v_att.R);

	/* all input data is ready, run controller itself */

	/* try to move thrust vector shortest way, because yaw response is slower than roll/pitch */
	math::Vector<3> R_z(R(0, 2), R(1, 2), R(2, 2));
	math::Vector<3> R_sp_z(R_sp(0, 2), R_sp(1, 2), R_sp(2, 2));

	/* axis and sin(angle) of desired rotation */
	math::Vector<3> e_R = R.transposed() * (R_z % R_sp_z);

	/* calculate angle error */
	float e_R_z_sin = e_R.length();
	float e_R_z_cos = R_z * R_sp_z;

	/* calculate weight for yaw control */
	float yaw_w = R_sp(2, 2) * R_sp(2, 2);

	/* calculate rotation matrix after roll/pitch only rotation */
	math::Matrix<3, 3> R_rp;

	if (e_R_z_sin > 0.0f) {
		/* get axis-angle representation */
		float e_R_z_angle = atan2f(e_R_z_sin, e_R_z_cos);
		math::Vector<3> e_R_z_axis = e_R / e_R_z_sin;

		e_R = e_R_z_axis * e_R_z_angle;

		/* cross product matrix for e_R_axis */
		math::Matrix<3, 3> e_R_cp;
		e_R_cp.zero();
		e_R_cp(0, 1) = -e_R_z_axis(2);
		e_R_cp(0, 2) = e_R_z_axis(1);
		e_R_cp(1, 0) = e_R_z_axis(2);
		e_R_cp(1, 2) = -e_R_z_axis(0);
		e_R_cp(2, 0) = -e_R_z_axis(1);
		e_R_cp(2, 1) = e_R_z_axis(0);

		/* rotation matrix for roll/pitch only rotation */
		R_rp = R * (_I + e_R_cp * e_R_z_sin + e_R_cp * e_R_cp * (1.0f - e_R_z_cos));

	} else {
		/* zero roll/pitch rotation */
		R_rp = R;
	}

	/* R_rp and R_sp has the same Z axis, calculate yaw error */
	math::Vector<3> R_sp_x(R_sp(0, 0), R_sp(1, 0), R_sp(2, 0));
	math::Vector<3> R_rp_x(R_rp(0, 0), R_rp(1, 0), R_rp(2, 0));
	e_R(2) = atan2f((R_rp_x % R_sp_x) * R_sp_z, R_rp_x * R_sp_x) * yaw_w;

	if (e_R_z_cos < 0.0f) {
		/* for large thrust vector rotations use another rotation method:
		 * calculate angle and axis for R -> R_sp rotation directly */
		math::Quaternion q;
		q.from_dcm(R.transposed() * R_sp);
		math::Vector<3> e_R_d = q.imag();
		e_R_d.normalize();
		e_R_d *= 2.0f * atan2f(e_R_d.length(), q(0));

		/* use fusion of Z axis based rotation and direct rotation */
		float direct_w = e_R_z_cos * e_R_z_cos * yaw_w;
		e_R = e_R * (1.0f - direct_w) + e_R_d * direct_w;
	}

	/* calculate angular rates setpoint */
	_rates_sp = _params.att_p.emult(e_R);

	/* limit yaw rate */
	_rates_sp(2) = math::constrain(_rates_sp(2), -_params.yaw_rate_max, _params.yaw_rate_max);

	/* feed forward yaw setpoint rate */
	_rates_sp(2) += yaw_sp_move_rate * yaw_w * _params.yaw_ff;
}

/*
 * Attitude rates controller.
 * Input: '_rates_sp' vector, '_thrust_sp'
 * Output: '_att_control' vector
 */
void
MulticopterAttitudeControl::control_attitude_rates(float dt)
{
	/* reset integral if disarmed */
	if (!_armed.armed) {
		_rates_int.zero();
	}

	/* current body angular rates */
	math::Vector<3> rates;
	rates(0) = _v_att.rollspeed;
	rates(1) = _v_att.pitchspeed;
	rates(2) = _v_att.yawspeed;

	/* angular rates error */
	math::Vector<3> rates_err = _rates_sp - rates;
	_att_control = _params.rate_p.emult(rates_err) + _params.rate_d.emult(_rates_prev - rates) / dt + _rates_int;
	_rates_prev = rates;

	/* update integral only if not saturated on low limit */
	if (_thrust_sp > MIN_TAKEOFF_THRUST) {
		for (int i = 0; i < 3; i++) {
			if (fabsf(_att_control(i)) < _thrust_sp) {
				float rate_i = _rates_int(i) + _params.rate_i(i) * rates_err(i) * dt;

				if (isfinite(rate_i) && rate_i > -RATES_I_LIMIT && rate_i < RATES_I_LIMIT &&
				    _att_control(i) > -RATES_I_LIMIT && _att_control(i) < RATES_I_LIMIT) {
					_rates_int(i) = rate_i;
				}
			}
		}
	}
}

void
MulticopterAttitudeControl::task_main_trampoline(int argc, char *argv[])
{
	mc_att_control::g_control->task_main();
}

void
MulticopterAttitudeControl::task_main()
{
	warnx("started");
	fflush(stdout);

	/*
	 * do subscriptions
	 */
	_v_att_sp_sub = orb_subscribe(ORB_ID(vehicle_attitude_setpoint));
	_v_rates_sp_sub = orb_subscribe(ORB_ID(vehicle_rates_setpoint));
	_v_att_sub = orb_subscribe(ORB_ID(vehicle_attitude));
	_v_control_mode_sub = orb_subscribe(ORB_ID(vehicle_control_mode));
	_params_sub = orb_subscribe(ORB_ID(parameter_update));
	_manual_control_sp_sub = orb_subscribe(ORB_ID(manual_control_setpoint));
	_armed_sub = orb_subscribe(ORB_ID(actuator_armed));

	/* initialize parameters cache */
	parameters_update();

	/* wakeup source: vehicle attitude */
	struct pollfd fds[1];

	fds[0].fd = _v_att_sub;
	fds[0].events = POLLIN;

	while (!_task_should_exit) {

		/* wait for up to 100ms for data */
		int pret = poll(&fds[0], (sizeof(fds) / sizeof(fds[0])), 100);

		/* timed out - periodic check for _task_should_exit */
		if (pret == 0)
			continue;

		/* this is undesirable but not much we can do - might want to flag unhappy status */
		if (pret < 0) {
			warn("poll error %d, %d", pret, errno);
			/* sleep a bit before next try */
			usleep(100000);
			continue;
		}

		perf_begin(_loop_perf);

		/* run controller on attitude changes */
		if (fds[0].revents & POLLIN) {
			static uint64_t last_run = 0;
			float dt = (hrt_absolute_time() - last_run) / 1000000.0f;
			last_run = hrt_absolute_time();

			/* guard against too small (< 2ms) and too large (> 20ms) dt's */
			if (dt < 0.002f) {
				dt = 0.002f;

			} else if (dt > 0.02f) {
				dt = 0.02f;
			}

			/* copy attitude topic */
			orb_copy(ORB_ID(vehicle_attitude), _v_att_sub, &_v_att);

			/* check for updates in other topics */
			parameter_update_poll();
			vehicle_control_mode_poll();
			arming_status_poll();

			if (_v_control_mode.flag_control_attitude_enabled) {
				control_attitude(dt);

				/* publish attitude rates setpoint */
				_v_rates_sp.roll = _rates_sp(0);
				_v_rates_sp.pitch = _rates_sp(1);
				_v_rates_sp.yaw = _rates_sp(2);
				_v_rates_sp.thrust = _thrust_sp;
				_v_rates_sp.timestamp = hrt_absolute_time();

				if (_v_rates_sp_pub > 0) {
					orb_publish(ORB_ID(vehicle_rates_setpoint), _v_rates_sp_pub, &_v_rates_sp);

				} else {
					_v_rates_sp_pub = orb_advertise(ORB_ID(vehicle_rates_setpoint), &_v_rates_sp);
				}

			} else {
				/* attitude controller disabled */
				if (_v_control_mode.flag_control_manual_enabled) {
					/* manual rates control, ACRO mode */
					vehicle_manual_poll();

					_rates_sp(0) = _manual_control_sp.roll;
					_rates_sp(1) = _manual_control_sp.pitch;
					_rates_sp(2) = _manual_control_sp.yaw;

					/* rescale controls for ACRO mode */
					_rates_sp = _rates_sp.edivide(_params.rc_scale).emult(_params.scale_acro);
					_thrust_sp = _manual_control_sp.throttle;

					_reset_yaw_sp = true;

					/* publish attitude rates setpoint */
					_v_rates_sp.roll = _rates_sp(0);
					_v_rates_sp.pitch = _rates_sp(1);
					_v_rates_sp.yaw = _rates_sp(2);
					_v_rates_sp.thrust = _thrust_sp;
					_v_rates_sp.timestamp = hrt_absolute_time();

					if (_v_rates_sp_pub > 0) {
						orb_publish(ORB_ID(vehicle_rates_setpoint), _v_rates_sp_pub, &_v_rates_sp);

					} else {
						_v_rates_sp_pub = orb_advertise(ORB_ID(vehicle_rates_setpoint), &_v_rates_sp);
					}

				} else {
					/* attitude controller disabled, poll rates setpoint topic */
					vehicle_rates_setpoint_poll();
					_rates_sp(0) = _v_rates_sp.roll;
					_rates_sp(1) = _v_rates_sp.pitch;
					_rates_sp(2) = _v_rates_sp.yaw;
					_thrust_sp = _v_rates_sp.thrust;
				}
			}

			if (_v_control_mode.flag_control_rates_enabled) {
				control_attitude_rates(dt);

				/* publish actuator controls */
				_actuators.control[0] = (isfinite(_att_control(0))) ? _att_control(0) : 0.0f;
				_actuators.control[1] = (isfinite(_att_control(1))) ? _att_control(1) : 0.0f;
				_actuators.control[2] = (isfinite(_att_control(2))) ? _att_control(2) : 0.0f;
				_actuators.control[3] = (isfinite(_thrust_sp)) ? _thrust_sp : 0.0f;
				_actuators.timestamp = hrt_absolute_time();

				if (_actuators_0_pub > 0) {
					orb_publish(ORB_ID(actuator_controls_0), _actuators_0_pub, &_actuators);

				} else {
					_actuators_0_pub = orb_advertise(ORB_ID(actuator_controls_0), &_actuators);
				}
			}
		}

		perf_end(_loop_perf);
	}

	warnx("exit");

	_control_task = -1;
	_exit(0);
}

int
MulticopterAttitudeControl::start()
{
	ASSERT(_control_task == -1);

	/* start the task */
	_control_task = task_spawn_cmd("mc_att_control",
				       SCHED_DEFAULT,
				       SCHED_PRIORITY_MAX - 5,
				       2000,
				       (main_t)&MulticopterAttitudeControl::task_main_trampoline,
				       nullptr);

	if (_control_task < 0) {
		warn("task start failed");
		return -errno;
	}

	return OK;
}

int mc_att_control_main(int argc, char *argv[])
{
	if (argc < 1)
		errx(1, "usage: mc_att_control {start|stop|status}");

	if (!strcmp(argv[1], "start")) {

		if (mc_att_control::g_control != nullptr)
			errx(1, "already running");

		mc_att_control::g_control = new MulticopterAttitudeControl;

		if (mc_att_control::g_control == nullptr)
			errx(1, "alloc failed");

		if (OK != mc_att_control::g_control->start()) {
			delete mc_att_control::g_control;
			mc_att_control::g_control = nullptr;
			err(1, "start failed");
		}

		exit(0);
	}

	if (!strcmp(argv[1], "stop")) {
		if (mc_att_control::g_control == nullptr)
			errx(1, "not running");

		delete mc_att_control::g_control;
		mc_att_control::g_control = nullptr;
		exit(0);
	}

	if (!strcmp(argv[1], "status")) {
		if (mc_att_control::g_control) {
			errx(0, "running");

		} else {
			errx(1, "not running");
		}
	}

	warnx("unrecognized command");
	return 1;
}<|MERGE_RESOLUTION|>--- conflicted
+++ resolved
@@ -157,21 +157,14 @@
 		param_t yaw_rate_i;
 		param_t yaw_rate_d;
 		param_t yaw_ff;
-<<<<<<< HEAD
-		param_t roll_scale_acro;
-		param_t pitch_scale_acro;
-		param_t yaw_scale_acro;
-
-		param_t rc_scale_roll;
-		param_t rc_scale_pitch;
-		param_t rc_scale_yaw;
-=======
 		param_t yaw_rate_max;
 
 		param_t man_roll_max;
 		param_t man_pitch_max;
 		param_t man_yaw_max;
->>>>>>> b250e28a
+		param_t acro_roll_max;
+		param_t acro_pitch_max;
+		param_t acro_yaw_max;
 	}		_params_handles;		/**< handles for interesting parameters */
 
 	struct {
@@ -180,17 +173,12 @@
 		math::Vector<3> rate_i;				/**< I gain for angular rate error */
 		math::Vector<3> rate_d;				/**< D gain for angular rate error */
 		float yaw_ff;						/**< yaw control feed-forward */
-<<<<<<< HEAD
-		math::Vector<3> scale_acro;			/**< scale for ACRO mode */
-
-		math::Vector<3> rc_scale;			/**< scale for MANUAL mode */
-=======
 		float yaw_rate_max;					/**< max yaw rate */
 
 		float man_roll_max;
 		float man_pitch_max;
 		float man_yaw_max;
->>>>>>> b250e28a
+		math::Vector<3> acro_rate_max;		/**< max attitude rates in acro mode */
 	}		_params;
 
 	/**
@@ -295,16 +283,12 @@
 	_params.rate_p.zero();
 	_params.rate_i.zero();
 	_params.rate_d.zero();
-<<<<<<< HEAD
-	_params.scale_acro.zero();
-	_params.rc_scale.zero();
-=======
 	_params.yaw_ff = 0.0f;
 	_params.yaw_rate_max = 0.0f;
 	_params.man_roll_max = 0.0f;
 	_params.man_pitch_max = 0.0f;
 	_params.man_yaw_max = 0.0f;
->>>>>>> b250e28a
+	_params.acro_rate_max.zero();
 
 	_rates_prev.zero();
 	_rates_sp.zero();
@@ -314,28 +298,6 @@
 
 	_I.identity();
 
-<<<<<<< HEAD
-	_params_handles.roll_p				= 	param_find("MC_ROLL_P");
-	_params_handles.roll_rate_p			= 	param_find("MC_ROLLRATE_P");
-	_params_handles.roll_rate_i			= 	param_find("MC_ROLLRATE_I");
-	_params_handles.roll_rate_d			= 	param_find("MC_ROLLRATE_D");
-	_params_handles.pitch_p				= 	param_find("MC_PITCH_P");
-	_params_handles.pitch_rate_p		= 	param_find("MC_PITCHRATE_P");
-	_params_handles.pitch_rate_i		= 	param_find("MC_PITCHRATE_I");
-	_params_handles.pitch_rate_d		= 	param_find("MC_PITCHRATE_D");
-	_params_handles.yaw_p				=	param_find("MC_YAW_P");
-	_params_handles.yaw_rate_p			= 	param_find("MC_YAWRATE_P");
-	_params_handles.yaw_rate_i			= 	param_find("MC_YAWRATE_I");
-	_params_handles.yaw_rate_d			= 	param_find("MC_YAWRATE_D");
-	_params_handles.yaw_ff				= 	param_find("MC_YAW_FF");
-	_params_handles.roll_scale_acro		= 	param_find("MC_ROLL_S_ACRO");
-	_params_handles.pitch_scale_acro	= 	param_find("MC_PITCH_S_ACRO");
-	_params_handles.yaw_scale_acro		= 	param_find("MC_YAW_S_ACRO");
-
-	_params_handles.rc_scale_roll		= 	param_find("RC_SCALE_ROLL");
-	_params_handles.rc_scale_pitch		= 	param_find("RC_SCALE_PITCH");
-	_params_handles.rc_scale_yaw		= 	param_find("RC_SCALE_YAW");
-=======
 	_params_handles.roll_p			= 	param_find("MC_ROLL_P");
 	_params_handles.roll_rate_p		= 	param_find("MC_ROLLRATE_P");
 	_params_handles.roll_rate_i		= 	param_find("MC_ROLLRATE_I");
@@ -353,7 +315,9 @@
 	_params_handles.man_roll_max	= 	param_find("MC_MAN_R_MAX");
 	_params_handles.man_pitch_max	= 	param_find("MC_MAN_P_MAX");
 	_params_handles.man_yaw_max		= 	param_find("MC_MAN_Y_MAX");
->>>>>>> b250e28a
+	_params_handles.acro_roll_max	= 	param_find("MC_ACRO_R_MAX");
+	_params_handles.acro_pitch_max	= 	param_find("MC_ACRO_P_MAX");
+	_params_handles.acro_yaw_max		= 	param_find("MC_ACRO_Y_MAX");
 
 	/* fetch initial parameter values */
 	parameters_update();
@@ -397,10 +361,6 @@
 	_params.rate_i(0) = v;
 	param_get(_params_handles.roll_rate_d, &v);
 	_params.rate_d(0) = v;
-	param_get(_params_handles.roll_scale_acro, &v);
-	_params.scale_acro(0) = v;
-	param_get(_params_handles.rc_scale_roll, &v);
-	_params.rc_scale(0) = v;
 
 	/* pitch gains */
 	param_get(_params_handles.pitch_p, &v);
@@ -411,10 +371,6 @@
 	_params.rate_i(1) = v;
 	param_get(_params_handles.pitch_rate_d, &v);
 	_params.rate_d(1) = v;
-	param_get(_params_handles.pitch_scale_acro, &v);
-	_params.scale_acro(1) = v;
-	param_get(_params_handles.rc_scale_pitch, &v);
-	_params.rc_scale(1) = v;
 
 	/* yaw gains */
 	param_get(_params_handles.yaw_p, &v);
@@ -425,13 +381,8 @@
 	_params.rate_i(2) = v;
 	param_get(_params_handles.yaw_rate_d, &v);
 	_params.rate_d(2) = v;
+
 	param_get(_params_handles.yaw_ff, &_params.yaw_ff);
-<<<<<<< HEAD
-	param_get(_params_handles.yaw_scale_acro, &v);
-	_params.scale_acro(2) = v;
-	param_get(_params_handles.rc_scale_yaw, &v);
-	_params.rc_scale(2) = v;
-=======
 	param_get(_params_handles.yaw_rate_max, &_params.yaw_rate_max);
 	_params.yaw_rate_max = math::radians(_params.yaw_rate_max);
 
@@ -442,7 +393,14 @@
 	_params.man_roll_max = math::radians(_params.man_roll_max);
 	_params.man_pitch_max = math::radians(_params.man_pitch_max);
 	_params.man_yaw_max = math::radians(_params.man_yaw_max);
->>>>>>> b250e28a
+
+	/* acro control scale */
+	param_get(_params_handles.acro_roll_max, &v);
+	_params.acro_rate_max(0) = math::radians(v);
+	param_get(_params_handles.acro_pitch_max, &v);
+	_params.acro_rate_max(1) = math::radians(v);
+	param_get(_params_handles.acro_yaw_max, &v);
+	_params.acro_rate_max(2) = math::radians(v);
 
 	return OK;
 }
@@ -537,7 +495,6 @@
 
 	if (_v_control_mode.flag_control_manual_enabled) {
 		/* manual input, set or modify attitude setpoint */
-		vehicle_manual_poll();
 
 		if (_v_control_mode.flag_control_velocity_enabled || _v_control_mode.flag_control_climb_rate_enabled) {
 			/* in assisted modes poll 'vehicle_attitude_setpoint' topic and modify it */
@@ -563,25 +520,6 @@
 			//	reset_yaw_sp = true;
 			//}
 		} else {
-<<<<<<< HEAD
-			float yaw_dz_scaled = YAW_DEADZONE * _params.rc_scale(2);
-
-			if (_params.rc_scale(2) > 0.001f && fabs(_manual_control_sp.yaw) > yaw_dz_scaled) {
-				/* move yaw setpoint */
-				yaw_sp_move_rate = _manual_control_sp.yaw / _params.rc_scale(2);
-
-				if (_manual_control_sp.yaw > 0.0f) {
-					yaw_sp_move_rate -= YAW_DEADZONE;
-
-				} else {
-					yaw_sp_move_rate += YAW_DEADZONE;
-				}
-
-				yaw_sp_move_rate *= _params.rc_scale(2);
-				_v_att_sp.yaw_body = _wrap_pi(_v_att_sp.yaw_body + yaw_sp_move_rate * dt);
-				_v_att_sp.R_valid = false;
-				publish_att_sp = true;
-=======
 			/* move yaw setpoint */
 			yaw_sp_move_rate = _manual_control_sp.r * _params.man_yaw_max;
 			_v_att_sp.yaw_body = _wrap_pi(_v_att_sp.yaw_body + yaw_sp_move_rate * dt);
@@ -592,7 +530,6 @@
 
 			} else if (yaw_offs > yaw_offs_max) {
 				_v_att_sp.yaw_body = _wrap_pi(_v_att.yaw + yaw_offs_max);
->>>>>>> b250e28a
 			}
 			_v_att_sp.R_valid = false;
 			publish_att_sp = true;
@@ -840,6 +777,7 @@
 			parameter_update_poll();
 			vehicle_control_mode_poll();
 			arming_status_poll();
+			vehicle_manual_poll();
 
 			if (_v_control_mode.flag_control_attitude_enabled) {
 				control_attitude(dt);
@@ -859,20 +797,11 @@
 				}
 
 			} else {
-				/* attitude controller disabled */
+				/* attitude controller disabled, poll rates setpoint topic */
 				if (_v_control_mode.flag_control_manual_enabled) {
-					/* manual rates control, ACRO mode */
-					vehicle_manual_poll();
-
-					_rates_sp(0) = _manual_control_sp.roll;
-					_rates_sp(1) = _manual_control_sp.pitch;
-					_rates_sp(2) = _manual_control_sp.yaw;
-
-					/* rescale controls for ACRO mode */
-					_rates_sp = _rates_sp.edivide(_params.rc_scale).emult(_params.scale_acro);
-					_thrust_sp = _manual_control_sp.throttle;
-
-					_reset_yaw_sp = true;
+					/* manual rates control - ACRO mode */
+					_rates_sp = math::Vector<3>(_manual_control_sp.y, -_manual_control_sp.x, _manual_control_sp.r).emult(_params.acro_rate_max);
+					_thrust_sp = _manual_control_sp.z;
 
 					/* publish attitude rates setpoint */
 					_v_rates_sp.roll = _rates_sp(0);
